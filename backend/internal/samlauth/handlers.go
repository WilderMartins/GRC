package samlauth

import (
	"encoding/json"
	"fmt"
	"net/http"
	"net/url"
	"phoenixgrc/backend/internal/auth"
	"phoenixgrc/backend/internal/database"
	"phoenixgrc/backend/internal/models"
	"phoenixgrc/backend/pkg/config"
	phxlog "phoenixgrc/backend/pkg/log"
	"strings"

	"github.com/crewjam/saml"
	"github.com/crewjam/saml/samlsp"
	"github.com/gin-gonic/gin"
	"github.com/google/uuid"
	"go.uber.org/zap"
	"gorm.io/gorm"
)

// getSAMLServiceProvider retrieves an IdentityProvider model from DB
// and configures a samlsp.Middleware instance for it.
func getSAMLServiceProvider(c *gin.Context, idpID uuid.UUID) (*samlsp.Middleware, *models.IdentityProvider, error) {
	db := database.GetDB() // Obter instância do DB
	var idpModel models.IdentityProvider

	// Buscar o IdentityProvider no banco de dados
	if err := db.First(&idpModel, "id = ?", idpID).Error; err != nil {
		if err == gorm.ErrRecordNotFound {
			return nil, nil, fmt.Errorf("SAML Identity Provider with ID %s not found", idpID)
		}
		return nil, nil, fmt.Errorf("failed to query SAML Identity Provider with ID %s: %w", idpID, err)
	}

	// Validar se o IdP está ativo e é do tipo SAML
	if !idpModel.IsActive {
		return nil, &idpModel, fmt.Errorf("SAML Identity Provider %s (Name: %s) is not active", idpID, idpModel.Name)
	}
	if idpModel.ProviderType != models.IDPTypeSAML {
		return nil, &idpModel, fmt.Errorf("Identity Provider %s (Name: %s) is not a SAML provider (Type: %s)", idpID, idpModel.Name, idpModel.ProviderType)
	}

	// ConfigJSON já deve estar preenchido pelo GORM a partir do DB.

	opts, err := GetSAMLServiceProviderOptions(&idpModel)
	if err != nil {
		return nil, &idpModel, fmt.Errorf("failed to get SAML SP options for IdP %s (Name: %s): %w", idpID, idpModel.Name, err)
	}
	if opts == nil { // Defensivo, GetSAMLServiceProviderOptions deve retornar erro se opts for nil
		return nil, &idpModel, fmt.Errorf("SAML SP options are nil for IdP %s (Name: %s)", idpID, idpModel.Name)
	}

	spMiddleware, err := samlsp.New(*opts)
	if err != nil {
		return nil, &idpModel, fmt.Errorf("failed to create samlsp.Middleware for IdP %s (Name: %s): %w", idpID, idpModel.Name, err)
	}
	return spMiddleware, &idpModel, nil
}

func MetadataHandler(c *gin.Context) {
	idpIDStr := c.Param("idpId")
	idpID, err := uuid.Parse(idpIDStr)
	if err != nil {
		c.JSON(http.StatusBadRequest, gin.H{"error": "Invalid IdP ID format"})
		return
	}

	middleware, _, err := getSAMLServiceProvider(c, idpID)
	if err != nil {
		phxlog.L.Error("Error getting SAML SP for metadata",
			zap.String("idpID", idpIDStr),
			zap.Error(err))
		c.JSON(http.StatusInternalServerError, gin.H{"error": "Failed to configure SAML service provider for metadata."})
		return
	}
	middleware.ServeMetadata(c.Writer, c.Request)
}


// ACSAttributeMapping define a estrutura esperada para o AttributeMappingJSON
type ACSAttributeMapping struct {
	Email     string `json:"email"`
	FirstName string `json:"firstName"`
	LastName  string `json:"lastName"`
	// Adicionar outros campos conforme necessário (ex: NameID, Role/Groups)
}


// --- Implementação do ACSHandler ---
// O ACSHandler processa a SAMLResponse enviada pelo IdP.
func ACSHandler(c *gin.Context) {
	idpIDStr := c.Param("idpId")
	idpID, err := uuid.Parse(idpIDStr)
	if err != nil {
		phxlog.L.Warn("Invalid IdP ID format in ACS request", zap.String("idpIDStr", idpIDStr), zap.Error(err))
		c.JSON(http.StatusBadRequest, gin.H{"error": "Invalid IdP ID format"})
		return
	}

	spMiddleware, idpModel, err := getSAMLServiceProvider(c, idpID)
	if err != nil {
		phxlog.L.Error("Error getting SAML SP for ACS processing", zap.String("idpID", idpIDStr), zap.Error(err))
		c.JSON(http.StatusInternalServerError, gin.H{"error": "Failed to configure SAML service provider for ACS."})
		return
	}

	// Fazer o middleware SAML processar a requisição.
	// Isso validará a SAMLResponse e, se bem-sucedido, criará uma sessão SAML.
	spMiddleware.ServeHTTP(c.Writer, c.Request)

	// Verificar se o middleware já escreveu uma resposta (ex: em caso de erro SAML)
	if c.Writer.Written() {
		phxlog.L.Info("SAML middleware handled the response directly (e.g. error or redirect). ACS processing finished by middleware.",
			zap.String("idpID", idpIDStr),
			zap.Int("status", c.Writer.Status()))
		return
	}

	// Se o middleware não escreveu uma resposta, a asserção foi válida e uma sessão foi criada.
	// Obter a sessão e os atributos.
	s, err := spMiddleware.Session.GetSession(c.Request)
	if err != nil {
		phxlog.L.Error("Failed to get SAML session after middleware processing (expected session)",
			zap.String("idpID", idpIDStr), zap.Error(err))
		c.JSON(http.StatusInternalServerError, gin.H{"error": "Failed to retrieve SAML session after successful assertion."})
		return
	}
	if s == nil {
		phxlog.L.Error("SAML session is nil after middleware processing (expected session)", zap.String("idpID", idpIDStr))
		c.JSON(http.StatusInternalServerError, gin.H{"error": "SAML session not found after successful assertion."})
		return
	}

	// Extrair atributos da asserção. O tipo concreto da sessão é JWTSessionClaims.
	samlSession, ok := s.(samlsp.JWTSessionClaims)
	if !ok {
		phxlog.L.Error("SAML session is not of expected type JWTSessionClaims", zap.String("idpID", idpIDStr))
		c.JSON(http.StatusInternalServerError, gin.H{"error": "SAML session attributes not available in the expected format."})
		return
	}
	attrs := samlSession.GetAttributes()
<<<<<<< HEAD
	// A asserção não é mais um campo público. Acessamos via método.
	assertion := samlSession.GetAssertion()
	if assertion == nil {
		phxlog.L.Error("SAML session assertion is nil after GetAssertion()", zap.String("idpID", idpIDStr))
		c.JSON(http.StatusInternalServerError, gin.H{"error": "SAML assertion not found after successful login."})
		return
	}
	nameID := assertion.Subject.NameID.Value // NameID da asserção
=======
	nameID := samlSession.Subject // O NameID está no campo Subject das claims do JWT.
>>>>>>> 7a5c3ac3

	// Parsear o mapeamento de atributos do IdP
	var attrMapping ACSAttributeMapping
	if idpModel.AttributeMappingJSON != "" {
		if err := json.Unmarshal([]byte(idpModel.AttributeMappingJSON), &attrMapping); err != nil {
			phxlog.L.Error("Failed to parse AttributeMappingJSON for SAML IdP",
				zap.String("idpID", idpIDStr), zap.String("idpName", idpModel.Name), zap.Error(err))
			c.JSON(http.StatusInternalServerError, gin.H{"error": "Error processing IdP attribute mapping."})
			return
		}
	} else {
		// Mapeamentos padrão se não configurado (ajustar conforme necessidade)
		attrMapping.Email = "email" // Ou "mail", "EmailAddress", etc.
		attrMapping.FirstName = "firstName" // Ou "givenName"
		attrMapping.LastName = "lastName"   // Ou "sn", "surname"
	}

	email := strings.ToLower(strings.TrimSpace(attrs.Get(attrMapping.Email)))
	if email == "" {
		phxlog.L.Warn("Email attribute not found or empty in SAML assertion",
			zap.String("idpID", idpIDStr), zap.String("idpName", idpModel.Name),
			zap.String("expectedEmailAttribute", attrMapping.Email), zap.Any("allAttributes", attrs))
		c.JSON(http.StatusBadRequest, gin.H{"error": "Email attribute missing or empty in SAML assertion."})
		return
	}

	firstName := strings.TrimSpace(attrs.Get(attrMapping.FirstName))
	lastName := strings.TrimSpace(attrs.Get(attrMapping.LastName))
	fullName := strings.TrimSpace(firstName + " " + lastName)
	if fullName == "" {
		fullName = email // Fallback para nome completo
	}

	// --- User Provisioning/Login ---
	db := database.GetDB()
	var user models.User
	err = db.Where("email = ? AND organization_id = ?", email, idpModel.OrganizationID).First(&user).Error

	if err == gorm.ErrRecordNotFound { // Usuário não existe, provisionar
		var allowUserCreation string
		allowUserCreation, err = models.GetSystemSetting(db, "ALLOW_SAML_USER_CREATION")
		if err != nil {
			// Se a configuração não existir, assuma um padrão seguro (não permitir criação)
			allowUserCreation = "false"
		}

		if allowUserCreation != "true" {
			phxlog.L.Warn("SAML user creation disabled, user not provisioned",
				zap.String("email", email), zap.String("idpName", idpModel.Name))
			c.JSON(http.StatusForbidden, gin.H{"error": "New user registration via this SAML provider is disabled."})
			return
		}

		user = models.User{
			OrganizationID: uuid.NullUUID{UUID: idpModel.OrganizationID, Valid: true},
			Name:           fullName,
			Email:          email,
			PasswordHash:   "SAML_USER_NO_PASSWORD_" + uuid.New().String(), // Senha não usada, mas campo é NOT NULL
			SSOProvider:    idpModel.Name,
			SocialLoginID:  nameID, // Usar NameID da asserção SAML
			Role:           models.RoleUser, // Ou buscar de um atributo SAML mapeado para role
			IsActive:       true,
		}
		if createErr := db.Create(&user).Error; createErr != nil {
			phxlog.L.Error("Failed to create new SAML user",
				zap.String("email", email), zap.String("idpName", idpModel.Name), zap.Error(createErr))
			c.JSON(http.StatusInternalServerError, gin.H{"error": "Failed to provision SAML user."})
			return
		}
		phxlog.L.Info("New SAML user provisioned",
			zap.String("userID", user.ID.String()), zap.String("email", email), zap.String("idpName", idpModel.Name))
	} else if err != nil { // Outro erro de DB
		phxlog.L.Error("Database error fetching user for SAML login",
			zap.String("email", email), zap.String("idpName", idpModel.Name), zap.Error(err))
		c.JSON(http.StatusInternalServerError, gin.H{"error": "Database error during SAML login."})
		return
	} else { // Usuário existe
		user.SSOProvider = idpModel.Name
		user.SocialLoginID = nameID
		user.IsActive = true // Garantir que esteja ativo
		// Opcional: Atualizar nome se mudou no IdP
		if user.Name == "" || user.Name == user.Email { // Só atualiza se nome atual for placeholder
			user.Name = fullName
		}
		if saveErr := db.Save(&user).Error; saveErr != nil {
			phxlog.L.Error("Failed to update existing SAML user",
				zap.String("userID", user.ID.String()), zap.String("email", email), zap.Error(saveErr))
			c.JSON(http.StatusInternalServerError, gin.H{"error": "Failed to update user during SAML login."})
			return
		}
		phxlog.L.Info("Existing SAML user logged in and updated",
			zap.String("userID", user.ID.String()), zap.String("email", email))
	}

	// Gerar token JWT da aplicação
	appToken, err := auth.GenerateToken(&user, user.OrganizationID)
	if err != nil {
		phxlog.L.Error("Failed to generate application token after SAML login",
			zap.String("userID", user.ID.String()), zap.Error(err))
		c.JSON(http.StatusInternalServerError, gin.H{"error": "Failed to generate session token."})
		return
	}

	// Redirecionar para o frontend com o token
	// O frontend precisa ter uma rota /saml/callback para processar este token
	frontendSAMLCallbackURL := strings.TrimSuffix(config.Cfg.FrontendBaseURL, "/") + "/saml/callback"
	targetURL := fmt.Sprintf("%s?token=%s&sso_success=true&provider=saml&idp_name=%s",
		frontendSAMLCallbackURL,
		url.QueryEscape(appToken),
		url.QueryEscape(idpModel.Name),
	)
	phxlog.L.Info("SAML login successful, redirecting to frontend",
		zap.String("userID", user.ID.String()),
		zap.String("redirectURL", targetURL))
	c.Redirect(http.StatusFound, targetURL)
}

func SAMLLoginHandler(c *gin.Context) {
	idpIDStr := c.Param("idpId")
	idpID, err := uuid.Parse(idpIDStr)
	if err != nil {
		c.JSON(http.StatusBadRequest, gin.H{"error": "Invalid IdP ID format"})
		return
	}

	middleware, idpModel, err := getSAMLServiceProvider(c, idpID)
	if err != nil {
		idpName := "N/A"
		if idpModel != nil { // idpModel pode ser nil se getSAMLServiceProvider falhar muito cedo
			idpName = idpModel.Name
		}
		phxlog.L.Error("Error getting SAML SP for Login",
			zap.String("idpID", idpIDStr),
			zap.String("idpName", idpName),
			zap.Error(err))
		c.JSON(http.StatusInternalServerError, gin.H{"error": "Failed to configure SAML service provider for Login."})
		return
	}

	// middleware.HandleStartAuthFlow é usado para iniciar o fluxo de login.
	// Ele redirecionará o usuário para o IdP.
	// O `relayState` pode ser usado para passar informações de volta para o ACS,
	// como a URL para a qual redirecionar após o login bem-sucedido no SP.
	// Por enquanto, vamos manter simples.
	relayState := c.Query("redirect_url") // Opcional: pegar de query param
	if relayState == "" {
		// frontendCallback := os.Getenv("FRONTEND_SAML_CALLBACK_URL") // Deveria vir da config
		// if frontendCallback == "" { frontendCallback = "/" }
		// relayState = frontendCallback
		// Vamos deixar o relayState vazio por enquanto, o middleware pode ter um default.
	}

	// A função RequireAccount já inicia o fluxo se não houver sessão.
	// Para um link de login explícito (SP-initiated), podemos precisar chamar algo como
	// middleware.HandleAuthnRequest(c.Writer, c.Request) ou similar,
	// mas a forma como crewjam/saml é usado com gin pode ser via middleware.ServeHTTP
	// ou protegendo um handler com middleware.RequireAccount.

	// Para SP-initiated login, o middleware geralmente tem um endpoint /saml/login
	// que, quando acessado, redireciona para o IdP.
	// Aqui, estamos fazendo isso manualmente.
	// A biblioteca `samlsp` espera que você use `middleware.RequireAccount` para proteger um handler.
	// Se o usuário não estiver autenticado, `RequireAccount` chama `HandleStartAuthFlow`.
	// Para um link de login direto, podemos precisar construir o AuthnRequest e redirecionar.
	// No entanto, `samlsp.Middleware` já expõe `HandleStartAuthFlow`.

	// Esta é uma forma de forçar o início do fluxo.
	// O middleware.ServiceProvider.HandleStartAuthFlow(c.Writer, c.Request) pode ser o que queremos.
	// Ou, se o middleware estiver configurado para um path específico, redirecionar para ele.
	// A maneira mais simples é garantir que o middleware esteja aplicado a uma rota
	// e o acesso a essa rota (sem sessão SAML) iniciará o fluxo.
	// Se esta rota é o ponto de entrada, precisamos garantir que o middleware faça o redirect.

	// O middleware.HandleStartAuthFlow espera ser chamado quando o usuário
	// tenta acessar um recurso protegido.
	// Se esta rota é o "botão de login SAML", então precisamos iniciar o fluxo.
	// Veja `middleware.ServiceProvider.MakeAuthenticationRequest` e `Redirect`
	// ou simplesmente deixe o middleware.RequireAccount fazer seu trabalho em uma rota protegida.

	// Para um handler de login explícito como este:
	// 1. Gerar o AuthnRequest.
	// 2. Redirecionar o usuário para o IdP com o AuthnRequest.
	// O middleware.HandleStartAuthFlow faz isso.
	// No entanto, ele é um http.Handler, não uma função que chamamos diretamente com (w,r) e depois retornamos.
	// Se usarmos gin, o middleware é aplicado a um grupo de rotas ou rota específica.
	// Para este handler, precisamos simular o que o middleware faria.

	// Uma forma mais direta com crewjam/saml pode ser usar o middleware.ServiceProvider:
	authReq, err := middleware.ServiceProvider.MakeAuthenticationRequest(middleware.ServiceProvider.GetSSOBindingLocation(saml.HTTPRedirectBinding), "", "")
	if err != nil {
		c.JSON(http.StatusInternalServerError, gin.H{"error": "Failed to create SAML AuthnRequest"})
		return
	}

	// Para binding de redirecionamento:
	redirectURL, err := authReq.Redirect(relayState, &middleware.ServiceProvider)
	if err != nil {
		c.JSON(http.StatusInternalServerError, gin.H{"error": "Failed to get SAML redirect URL"})
		return
	}
	c.Redirect(http.StatusFound, redirectURL.String())
}<|MERGE_RESOLUTION|>--- conflicted
+++ resolved
@@ -141,7 +141,7 @@
 		return
 	}
 	attrs := samlSession.GetAttributes()
-<<<<<<< HEAD
+
 	// A asserção não é mais um campo público. Acessamos via método.
 	assertion := samlSession.GetAssertion()
 	if assertion == nil {
@@ -150,9 +150,6 @@
 		return
 	}
 	nameID := assertion.Subject.NameID.Value // NameID da asserção
-=======
-	nameID := samlSession.Subject // O NameID está no campo Subject das claims do JWT.
->>>>>>> 7a5c3ac3
 
 	// Parsear o mapeamento de atributos do IdP
 	var attrMapping ACSAttributeMapping
