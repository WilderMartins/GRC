--- conflicted
+++ resolved
@@ -758,7 +758,6 @@
 		controlIDs[i] = ctrl.ID
 	}
 
-<<<<<<< HEAD
 	var assessments []models.AuditAssessment
 	// Updated query to fetch assessments and their related C2M2 practice evaluations
 	if err := db.Model(&models.AuditAssessment{}).
@@ -768,13 +767,6 @@
 		c.JSON(http.StatusInternalServerError, gin.H{"error": "Failed to fetch C2M2 assessments and evaluations: " + err.Error()})
 		return
 	}
-=======
-	// TODO: A lógica de cálculo de maturidade foi alterada.
-	// O campo `c2m2_maturity_level` foi removido de `AuditAssessment`.
-	// A nova lógica deve carregar as `C2M2PracticeEvaluation` para cada assessment
-	// e calcular a maturidade com base no status dessas práticas.
-	// Por enquanto, este handler retornará uma estrutura vazia para permitir a compilação.
->>>>>>> 7a5c3ac3
 
 	response := C2M2MaturityFrameworkSummaryResponse{
 		FrameworkID:     frameworkID,
@@ -815,7 +807,6 @@
 		}
 
 		controlsInFunction[nistFunction]++
-<<<<<<< HEAD
 		if assessment, found := assessmentMap[ctrl.ID]; found {
 			// A lógica de cálculo de MIL agora deve ser baseada nas C2M2PracticeEvaluations
 			// dentro de cada assessment. Isso é mais complexo e pode exigir o c2m2logic.Calculator.
@@ -827,8 +818,6 @@
 				// sem a lógica completa do calculator. Deixaremos como 0 por enquanto.
 			}
 		}
-=======
->>>>>>> 7a5c3ac3
 	}
 
 	var resultSummaries []C2M2NISTComponentSummary
