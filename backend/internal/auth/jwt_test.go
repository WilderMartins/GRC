package auth

import (
	"net/http"
	"net/http/httptest"
	"os"
	"phoenixgrc/backend/internal/models"
	"testing"
	"time"
	"errors" // Adicionado para errors.Is

	"github.com/gin-gonic/gin"
	"github.com/golang-jwt/jwt/v5"
	"github.com/google/uuid"
	"github.com/stretchr/testify/assert"
)

func TestMain(m *testing.M) {
	// Setup: Initialize JWT with a test key before running tests
	os.Setenv("JWT_SECRET_KEY", "testsecretkeyforjwtauthentication")
	os.Setenv("JWT_TOKEN_LIFESPAN_HOURS", "1")
	if err := InitializeJWT(); err != nil {
		panic("Failed to initialize JWT for testing: " + err.Error())
	}
	// Run tests
	exitVal := m.Run()
	// Teardown: Clean up environment variables if necessary
	os.Unsetenv("JWT_SECRET_KEY")
	os.Unsetenv("JWT_TOKEN_LIFESPAN_HOURS")
	os.Exit(exitVal)
}

func TestGenerateToken(t *testing.T) {
	userID := uuid.New()
	orgID := uuid.New()
	user := &models.User{
<<<<<<< HEAD
		ID:             userID,
		Email:          "test@example.com",
		Role:           models.RoleUser,
=======
		ID:    userID,
		Email: "test@example.com",
		Role:  models.RoleUser,
>>>>>>> 7a5c3ac3
		OrganizationID: uuid.NullUUID{UUID: orgID, Valid: true},
	}

	tokenString, err := GenerateToken(user, user.OrganizationID.UUID)
	assert.NoError(t, err)
	assert.NotEmpty(t, tokenString)

	// Validate the token structure (optional, more thorough)
	claims, err := ValidateToken(tokenString)
	assert.NoError(t, err)
	assert.NotNil(t, claims)
	assert.Equal(t, userID, claims.UserID)
	assert.Equal(t, user.Email, claims.Email)
	assert.Equal(t, user.Role, claims.Role)
	assert.Equal(t, user.OrganizationID.UUID, claims.OrganizationID)
	assert.Equal(t, "phoenix-grc", claims.Issuer)
	assert.WithinDuration(t, time.Now().Add(1*time.Hour), claims.ExpiresAt.Time, 5*time.Second) // Allow 5s clock skew
}

func TestValidateToken_Valid(t *testing.T) {
	userID := uuid.New()
	orgID := uuid.New()
	user := &models.User{
<<<<<<< HEAD
		ID:             userID,
		Email:          "valid@example.com",
		Role:           models.RoleAdmin,
=======
		ID:    userID,
		Email: "valid@example.com",
		Role:  models.RoleAdmin,
>>>>>>> 7a5c3ac3
		OrganizationID: uuid.NullUUID{UUID: orgID, Valid: true},
	}
	tokenString, _ := GenerateToken(user, user.OrganizationID.UUID)

	claims, err := ValidateToken(tokenString)
	assert.NoError(t, err)
	assert.NotNil(t, claims)
	assert.Equal(t, userID, claims.UserID)
}

func TestValidateToken_InvalidSignature(t *testing.T) {
	// Generate a token with the correct key
	userID := uuid.New()
	orgID := uuid.New()
<<<<<<< HEAD
	user := &models.User{ID: userID, Email: "test@example.com", Role: models.RoleUser, OrganizationID: uuid.NullUUID{UUID: orgID, Valid: true}}
	tokenString, _ := GenerateToken(user, user.OrganizationID)
=======
	user := &models.User{
		ID:             userID,
		Email:          "test@example.com",
		Role:           models.RoleUser,
		OrganizationID: uuid.NullUUID{UUID: orgID, Valid: true},
	}
	tokenString, _ := GenerateToken(user, user.OrganizationID.UUID)
>>>>>>> 7a5c3ac3

	// Tamper with the token or try to validate with a different key (simulated by re-initializing with wrong key)
	// For simplicity, we'll just check against a known invalid token structure.
	// A more direct way is to parse without validation and then try to validate parts.
	// Or, create a token signed with a *different* key.

	// Let's try validating a structurally valid but wrongly signed token by changing the key temporarily
	originalKey := jwtKey
	jwtKey = []byte("wrongsecretkey") // Use a different key for this test case

	_, err := ValidateToken(tokenString) // This token was signed with 'testsecretkey...'
	assert.Error(t, err)
	// The error should be something like "signature is invalid" or related to crypto verification
	// This depends on the jwt library's specific error messages.
	// For jwt/v5, it's often jwt.ErrSignatureInvalid
	assert.Contains(t, err.Error(), "signature is invalid", "Error message should indicate invalid signature")


	jwtKey = originalKey // Restore the correct key
}


func TestValidateToken_Expired(t *testing.T) {
	os.Setenv("JWT_TOKEN_LIFESPAN_HOURS", "-1") // Set lifespan to negative 1 hour
	InitializeJWT() // Re-initialize to pick up new lifespan

	userID := uuid.New()
	orgID := uuid.New()
<<<<<<< HEAD
	user := &models.User{ID: userID, Email: "expired@example.com", Role: models.RoleUser, OrganizationID: uuid.NullUUID{UUID: orgID, Valid: true}}
=======
	user := &models.User{
		ID:             userID,
		Email:          "expired@example.com",
		Role:           models.RoleUser,
		OrganizationID: uuid.NullUUID{UUID: orgID, Valid: true},
	}
>>>>>>> 7a5c3ac3

	tokenString, err := GenerateToken(user, user.OrganizationID.UUID)
	assert.NoError(t, err) // Token generation itself should be fine

	// Wait a tiny moment to ensure it's definitely past the "expiry" if clock skew is an issue
	// time.Sleep(50 * time.Millisecond)

	_, err = ValidateToken(tokenString)
	assert.Error(t, err)
	// Para jwt/v5, usamos errors.Is para verificar erros de token expirado
	if !errors.Is(err, jwt.ErrTokenExpired) {
		// O erro não é jwt.ErrTokenExpired como esperado.
		// Logar o erro real para diagnóstico.
		t.Errorf("Expected error to be or wrap jwt.ErrTokenExpired, but got %T: %v", err, err)
		// Forçar a falha do teste se não for o erro esperado.
		assert.True(t, false, "Error was not jwt.ErrTokenExpired")
	} else {
		// Se errors.Is(err, jwt.ErrTokenExpired) for verdadeiro, o teste está correto.
		assert.True(t, true, "Correctly identified jwt.ErrTokenExpired")
	}

	os.Setenv("JWT_TOKEN_LIFESPAN_HOURS", "1") // Reset lifespan for other tests
	InitializeJWT()
}

func TestAuthMiddleware(t *testing.T) {
	gin.SetMode(gin.TestMode)

	// Setup a test router with the middleware and a test handler
	router := gin.New()
	router.Use(AuthMiddleware())
	router.GET("/testauth", func(c *gin.Context) {
		userID, exists := c.Get("userID")
		assert.True(t, exists)
		assert.NotNil(t, userID)
		c.Status(http.StatusOK)
	})

	// Case 1: No Authorization Header
	reqNoAuth, _ := http.NewRequest(http.MethodGet, "/testauth", nil)
	rrNoAuth := httptest.NewRecorder()
	router.ServeHTTP(rrNoAuth, reqNoAuth)
	assert.Equal(t, http.StatusUnauthorized, rrNoAuth.Code)
	assert.Contains(t, rrNoAuth.Body.String(), "Authorization header required")

	// Case 2: Malformed Authorization Header
	reqMalformed, _ := http.NewRequest(http.MethodGet, "/testauth", nil)
	reqMalformed.Header.Set("Authorization", "Bearer") // Missing token part
	rrMalformed := httptest.NewRecorder()
	router.ServeHTTP(rrMalformed, reqMalformed)
	assert.Equal(t, http.StatusUnauthorized, rrMalformed.Code)
	assert.Contains(t, rrMalformed.Body.String(), "Authorization header format must be Bearer {token}")

	// Case 3: Invalid Token (e.g., tampered or wrongly signed)
	reqInvalidToken, _ := http.NewRequest(http.MethodGet, "/testauth", nil)
	reqInvalidToken.Header.Set("Authorization", "Bearer aninvalidtokenstring")
	rrInvalidToken := httptest.NewRecorder()
	router.ServeHTTP(rrInvalidToken, reqInvalidToken)
	assert.Equal(t, http.StatusUnauthorized, rrInvalidToken.Code)
	assert.Contains(t, rrInvalidToken.Body.String(), "Invalid token")

	// Case 4: Valid Token
	userID := uuid.New()
	orgID := uuid.New()
<<<<<<< HEAD
	user := &models.User{ID: userID, Email: "authmiddleware@example.com", Role: models.RoleManager, OrganizationID: uuid.NullUUID{UUID: orgID, Valid: true}}
	validToken, _ := GenerateToken(user, user.OrganizationID)
=======
	user := &models.User{
		ID:             userID,
		Email:          "authmiddleware@example.com",
		Role:           models.RoleManager,
		OrganizationID: uuid.NullUUID{UUID: orgID, Valid: true},
	}
	validToken, _ := GenerateToken(user, user.OrganizationID.UUID)
>>>>>>> 7a5c3ac3

	reqValid, _ := http.NewRequest(http.MethodGet, "/testauth", nil)
	reqValid.Header.Set("Authorization", "Bearer "+validToken)
	rrValid := httptest.NewRecorder()
	router.ServeHTTP(rrValid, reqValid)
	assert.Equal(t, http.StatusOK, rrValid.Code)
}<|MERGE_RESOLUTION|>--- conflicted
+++ resolved
@@ -34,15 +34,9 @@
 	userID := uuid.New()
 	orgID := uuid.New()
 	user := &models.User{
-<<<<<<< HEAD
 		ID:             userID,
 		Email:          "test@example.com",
 		Role:           models.RoleUser,
-=======
-		ID:    userID,
-		Email: "test@example.com",
-		Role:  models.RoleUser,
->>>>>>> 7a5c3ac3
 		OrganizationID: uuid.NullUUID{UUID: orgID, Valid: true},
 	}
 
@@ -66,15 +60,10 @@
 	userID := uuid.New()
 	orgID := uuid.New()
 	user := &models.User{
-<<<<<<< HEAD
+
 		ID:             userID,
 		Email:          "valid@example.com",
 		Role:           models.RoleAdmin,
-=======
-		ID:    userID,
-		Email: "valid@example.com",
-		Role:  models.RoleAdmin,
->>>>>>> 7a5c3ac3
 		OrganizationID: uuid.NullUUID{UUID: orgID, Valid: true},
 	}
 	tokenString, _ := GenerateToken(user, user.OrganizationID.UUID)
@@ -89,18 +78,8 @@
 	// Generate a token with the correct key
 	userID := uuid.New()
 	orgID := uuid.New()
-<<<<<<< HEAD
 	user := &models.User{ID: userID, Email: "test@example.com", Role: models.RoleUser, OrganizationID: uuid.NullUUID{UUID: orgID, Valid: true}}
 	tokenString, _ := GenerateToken(user, user.OrganizationID)
-=======
-	user := &models.User{
-		ID:             userID,
-		Email:          "test@example.com",
-		Role:           models.RoleUser,
-		OrganizationID: uuid.NullUUID{UUID: orgID, Valid: true},
-	}
-	tokenString, _ := GenerateToken(user, user.OrganizationID.UUID)
->>>>>>> 7a5c3ac3
 
 	// Tamper with the token or try to validate with a different key (simulated by re-initializing with wrong key)
 	// For simplicity, we'll just check against a known invalid token structure.
@@ -129,16 +108,7 @@
 
 	userID := uuid.New()
 	orgID := uuid.New()
-<<<<<<< HEAD
 	user := &models.User{ID: userID, Email: "expired@example.com", Role: models.RoleUser, OrganizationID: uuid.NullUUID{UUID: orgID, Valid: true}}
-=======
-	user := &models.User{
-		ID:             userID,
-		Email:          "expired@example.com",
-		Role:           models.RoleUser,
-		OrganizationID: uuid.NullUUID{UUID: orgID, Valid: true},
-	}
->>>>>>> 7a5c3ac3
 
 	tokenString, err := GenerateToken(user, user.OrganizationID.UUID)
 	assert.NoError(t, err) // Token generation itself should be fine
@@ -203,18 +173,8 @@
 	// Case 4: Valid Token
 	userID := uuid.New()
 	orgID := uuid.New()
-<<<<<<< HEAD
 	user := &models.User{ID: userID, Email: "authmiddleware@example.com", Role: models.RoleManager, OrganizationID: uuid.NullUUID{UUID: orgID, Valid: true}}
 	validToken, _ := GenerateToken(user, user.OrganizationID)
-=======
-	user := &models.User{
-		ID:             userID,
-		Email:          "authmiddleware@example.com",
-		Role:           models.RoleManager,
-		OrganizationID: uuid.NullUUID{UUID: orgID, Valid: true},
-	}
-	validToken, _ := GenerateToken(user, user.OrganizationID.UUID)
->>>>>>> 7a5c3ac3
 
 	reqValid, _ := http.NewRequest(http.MethodGet, "/testauth", nil)
 	reqValid.Header.Set("Authorization", "Bearer "+validToken)
