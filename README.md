--- conflicted
+++ resolved
@@ -1,17 +1,12 @@
 # Phoenix GRC - Gestão de Governança, Risco e Conformidade
 
-<<<<<<< HEAD
 Bem-vindo ao Phoenix GRC! Uma plataforma de código aberto para ajudar equipes a gerenciar riscos de TI, responder a vulnerabilidades e alcançar a conformidade de forma eficiente.
-=======
-Bem-vindo ao Phoenix GRC! Este guia mostra como instalar a plataforma de forma simples e rápida, usando Docker.
->>>>>>> 2ee10311
 
 [![Backend CI](https://github.com/SEU_USUARIO/phoenix-grc/actions/workflows/backend-ci.yml/badge.svg)](https://github.com/SEU_USUARIO/phoenix-grc/actions/workflows/backend-ci.yml)
 [![Frontend CI](https://github.com/SEU_USUARIO/phoenix-grc/actions/workflows/frontend-ci.yml/badge.svg)](https://github.com/SEU_USUARIO/phoenix-grc/actions/workflows/frontend-ci.yml)
 
 ## Instalação para Produção (Automatizada com Docker)
 
-<<<<<<< HEAD
 Este processo foi desenhado para ser robusto e simples. Você não precisa instalar `Node.js` ou `Go`.
 
 ### Pré-requisitos
@@ -24,28 +19,6 @@
 ### Passo a Passo
 
 1.  **Clone o projeto:**
-=======
----
-
-## Processo de Instalação Automatizado
-
-O processo de instalação foi totalmente automatizado com Docker. Você não precisa instalar `Node.js` ou `Go` em sua máquina.
-
-### Pré-requisitos
-
-Você só precisa de duas ferramentas instaladas e em execução:
-
-1.  **Git:** Para baixar o código-fonte.
-2.  **Docker:** Para construir e rodar a aplicação.
-
-Se você não os tiver, siga nosso **[Guia de Preparação do Ambiente](./PREPARACAO_AMBIENTE.md)**.
-
-### Passo a Passo (2 minutos)
-
-Com o Git e o Docker prontos, abra seu terminal (ou Prompt de Comando/PowerShell) e siga os comandos abaixo.
-
-1.  **Baixe (clone) o projeto do repositório:**
->>>>>>> 2ee10311
     ```bash
     git clone https://github.com/SEU_USUARIO/phoenix-grc.git
     cd phoenix-grc
@@ -58,7 +31,6 @@
       ```
     - **IMPORTANTE PARA PRODUÇÃO:** Abra o arquivo `.env` e altere a senha padrão do banco de dados (`POSTGRES_PASSWORD`) para uma senha forte e segura.
 
-<<<<<<< HEAD
 3.  **Inicie a Aplicação:**
     > Certifique-se de que o Docker Desktop (ou Docker Engine) está em execução.
     ```bash
@@ -77,33 +49,8 @@
 ./build-verify.sh
 ```
 Este script executa um build limpo (sem cache) e irá falhar se houver qualquer problema no processo. Para mais detalhes sobre solução de problemas, veja o **[TROUBLESHOOTING.md](./TROUBLESHOOTING.md)**.
-=======
-4.  **Inicie a Aplicação com Docker Compose:**
-    > **Importante:** Certifique-se de que o aplicativo **Docker Desktop** está aberto e em execução antes de rodar o comando.
-    ```bash
-    docker-compose up -d --build
-    ```
-    Este único comando irá:
-    - Construir a imagem do backend (Go).
-    - Construir a imagem do frontend (Next.js), incluindo a instalação de dependências `npm` e o `build`.
-    - Iniciar todos os serviços (backend, frontend, banco de dados e Nginx).
-    - O processo pode demorar alguns minutos na primeira vez.
-
-### Acesse o Wizard de Instalação
-
-Após a conclusão do comando, a plataforma estará rodando. Abra seu navegador e acesse:
-
-➡️ **http://localhost**
-
-Você será recebido pelo nosso **Wizard de Instalação Visual**, que o guiará na configuração inicial da sua organização e da conta de administrador.
->>>>>>> 2ee10311
 
 ---
 
 ## Para Desenvolvedores
-
-<<<<<<< HEAD
-Se você deseja contribuir com o projeto, nosso **[Guia do Desenvolvedor](./DEVELOPER_GUIDE.md)** contém informações detalhadas sobre a arquitetura, como rodar o frontend em modo de desenvolvimento (hot-reload) e os padrões de código.
-=======
-Se você é um desenvolvedor e deseja entender a arquitetura, as tecnologias utilizadas e como contribuir, consulte nosso **[Guia do Desenvolvedor](./DEVELOPER_GUIDE.md)**.
->>>>>>> 2ee10311
+Se você deseja contribuir com o projeto, nosso **[Guia do Desenvolvedor](./DEVELOPER_GUIDE.md)** contém informações detalhadas sobre a arquitetura, como rodar o frontend em modo de desenvolvimento (hot-reload) e os padrões de código.